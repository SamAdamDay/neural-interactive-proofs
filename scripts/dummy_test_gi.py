--- conflicted
+++ resolved
@@ -90,14 +90,11 @@
             minibatch_size=4,
             frames_per_batch=16,
             use_shared_body=False,
-<<<<<<< HEAD
-=======
             num_normalization_steps=10,
             num_test_iterations=10,
         ),
         spg=SpgParameters(
             variant="psos",
->>>>>>> 62834d5c
         ),
         ppo=CommonPpoParameters(
             loss_type="clip",
