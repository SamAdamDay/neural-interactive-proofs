--- conflicted
+++ resolved
@@ -45,10 +45,7 @@
                 normalize_message_history=True,
                 use_manual_architecture=False,
                 agent_lr_factor={"actor": 1.0, "critic": 1.0},
-<<<<<<< HEAD
                 ortho_init=False,
-=======
->>>>>>> 330ad1ac
             ),
             prover=GraphIsomorphismAgentParameters(
                 num_gnn_layers=1,
