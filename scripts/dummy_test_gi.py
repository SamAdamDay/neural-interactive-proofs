--- conflicted
+++ resolved
@@ -42,27 +42,15 @@
         dataset="eru10000",
         agents=AgentsParameters(
             verifier=GraphIsomorphismAgentParameters(
-<<<<<<< HEAD
-                num_gnn_layers=2,
-                num_transformer_layers=2,
-                normalize_message_history=True,
-=======
                 num_gnn_layers=1,
                 num_transformer_layers=1,
->>>>>>> 83bd3308
                 use_manual_architecture=False,
                 agent_lr_factor={"actor": 1.0, "critic": 1.0},
                 ortho_init=False,
             ),
             prover=GraphIsomorphismAgentParameters(
-<<<<<<< HEAD
-                num_gnn_layers=2,
-                num_transformer_layers=2,
-                normalize_message_history=True,
-=======
                 num_gnn_layers=1,
                 num_transformer_layers=1,
->>>>>>> 83bd3308
                 use_manual_architecture=False,
                 agent_lr_factor={"actor": 1.0, "critic": 1.0},
                 ortho_init=False,
@@ -71,12 +59,12 @@
         rl=RlTrainerParameters(
             num_iterations=100,
             num_epochs=1,
-<<<<<<< HEAD
             lr=0.001,
             anneal_lr=True,
-            minibatch_size=16,
-            frames_per_batch=32,
-            use_shared_body=True,
+            minibatch_size=4,
+            frames_per_batch=16,
+            use_shared_body=False,
+            num_normalization_steps=10,
         ),
         spg=SpgParameters(
             variant=SpgVariant.PSOS,
@@ -85,12 +73,6 @@
             # ihvp_num_iterations=combo["ihvp_num_iterations"],
             # ihvp_rank=combo["ihvp_rank"],
             # ihvp_rho=combo["ihvp_rho"],
-=======
-            minibatch_size=4,
-            frames_per_batch=16,
-            use_shared_body=False,
-            num_normalization_steps=10,
->>>>>>> 83bd3308
         ),
         ppo=CommonPpoParameters(
             loss_type=PpoLossType.CLIP,
