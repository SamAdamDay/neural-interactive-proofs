"""PPO graph isomorphism experiment using a grid of hyperparameters."""

from argparse import Namespace
import os
import logging

import torch

from pvg import (
    Parameters,
    AgentsParameters,
    RandomAgentParameters,
    GraphIsomorphismAgentParameters,
    RlTrainerParameters,
    CommonPpoParameters,
    SpgParameters,
    ScenarioType,
    TrainerType,
    PpoLossType,
    ActivationType,
    SpgVariant,
    IhvpVariant,
    Guess,
    CommonProtocolParameters,
    PvgProtocolParameters,
    ConstantUpdateSchedule,
    AlternatingPeriodicUpdateSchedule,
    run_experiment,
    prepare_experiment,
)
from pvg.utils.experiments import (
    MultiprocessHyperparameterExperiment,
    SequentialHyperparameterExperiment,
)

MULTIPROCESS = True

param_grid = dict(
    trainer=[TrainerType.VANILLA_PPO],
    dataset_name=["eru10000"],
    num_iterations=[1000],
    num_epochs=[10],
    minibatch_size=[256],
    frames_per_batch=[2025],
    gamma=[0.99],
    lmbda=[1e-6, 0.95],
    ppo_loss_type=[PpoLossType.CLIP],
    clip_epsilon=[0.2],
    kl_target=[0.01],
    kl_beta=[1.0],
    kl_decrement=[0.5],
    kl_increment=[2.0],
    critic_coef=[1.0],
    loss_critic_type=["smooth_l1", "l2", "l1"],
    clip_value=[False],
    entropy_eps=[0.001],
    lr=[0.0003],
    anneal_lr=[False],
    max_grad_norm=[0.5],
    body_lr_factor=[{"actor": 1.0, "critic": 1.0}],
    gnn_lr_factor=[{"actor": 1.0, "critic": 1.0}],
    use_dual_gnn=[False],
    ortho_init=[False, True],
    prover_num_layers=[5],
    prover_num_value_layers=[2],
    prover_dim_value_layers=[16],
    prover_lr_factor=[{"actor": 1.0, "critic": 10.0}],
    prover_manual_architecture=[False],
    verifier_num_layers=[2],
    verifier_num_value_layers=[2],
    verifier_dim_value_layers=[16],
    verifier_lr_factor=[
        {"actor": 1.0, "critic": 1.0},
        {"actor": 1.0, "critic": 7.0},
        {"actor": 1.0, "critic": 50.0},
    ],
    verifier_manual_architecture=[False],
    num_transformer_layers=[1],
    num_transformer_heads=[4],
    include_round_in_decider=[True],
    d_representation=[16],
    use_batch_norm=[False],
    random_prover=[False],
    use_shared_body=[False],
    pretrain_agents=[True],
    activation_function=[ActivationType.TANH],
    spg_variant=[SpgVariant.SPG],
    stackelberg_sequence=[(("verifier",), ("prover",))],
    ihvp_variant=[IhvpVariant.NYSTROM],
    ihvp_num_iterations=[5],
    ihvp_rank=[5],
    ihvp_rho=[0.1],
    shared_reward=[True],
    verifier_terminated_penalty=[-1.0],
    verifier_no_guess_reward=[0.0],
    normalize_advantage=[True],
<<<<<<< HEAD
    normalize_message_history=[True, False],
=======
    normalize_observations=[True],
>>>>>>> 83bd3308
    min_message_rounds=[2],
    max_message_rounds=[3],
    verifier_first=[True],
    # update_spec can be `None` or `(num_verifier_iterations, num_prover_iterations)`
    update_spec=[(15, 35)],
    # seed=[8144, 820, 4173, 3992],
    seed=[8144]
)


def experiment_fn(
    combo: dict,
    run_id: str,
    cmd_args: Namespace,
    tqdm_func: callable,
    logger: logging.Logger,
):
    logger.info(f"Starting run {run_id}")
    logger.debug(f"Combo: {combo}")

    device = torch.device(f"cuda:{cmd_args.gpu_num}")

    # Make sure W&B doesn't print anything when the logger level is higher than DEBUG
    if logger.level > logging.DEBUG:
        os.environ["WANDB_SILENT"] = "true"

    # Set the pretrain_agents flag. This can be forced to False with the --no-pretrain
    # flag.
    if cmd_args.no_pretrain:
        pretrain_agents = False
    else:
        pretrain_agents = combo["pretrain_agents"]

    # Create the parameters object
    if combo["update_spec"] is None:
        verifier_update_schedule = ConstantUpdateSchedule()
        prover_update_schedule = ConstantUpdateSchedule()
    else:
        period = combo["update_spec"][0] + combo["update_spec"][1]
        verifier_update_schedule = AlternatingPeriodicUpdateSchedule(
            period, combo["update_spec"][0], first_agent=True
        )
        prover_update_schedule = AlternatingPeriodicUpdateSchedule(
            period, combo["update_spec"][0], first_agent=False
        )
    if combo["prover_manual_architecture"]:
        prover_lr_factor = {"actor": 0.0, "critic": 0.0}
    else:
        prover_lr_factor = combo["prover_lr_factor"]
    if combo["verifier_manual_architecture"]:
        verifier_lr_factor = {"actor": 0.0, "critic": 0.0}
    else:
        verifier_lr_factor = combo["verifier_lr_factor"]
    if combo["random_prover"]:
        prover_params = RandomAgentParameters()
    else:
        prover_params = GraphIsomorphismAgentParameters(
            num_gnn_layers=combo["prover_num_layers"],
            activation_function=combo["activation_function"],
            agent_lr_factor=prover_lr_factor,
            num_transformer_layers=combo["num_transformer_layers"],
            num_heads=combo["num_transformer_heads"],
            num_value_layers=combo["prover_num_value_layers"],
            d_value=combo["prover_dim_value_layers"],
            use_manual_architecture=combo["prover_manual_architecture"],
            use_dual_gnn=combo["use_dual_gnn"],
            body_lr_factor=combo["body_lr_factor"],
            gnn_lr_factor=combo["gnn_lr_factor"],
            include_round_in_decider=combo["include_round_in_decider"],
            use_batch_norm=combo["use_batch_norm"],
            ortho_init=combo["ortho_init"],
            update_schedule=prover_update_schedule,
        )
    params = Parameters(
        scenario=ScenarioType.GRAPH_ISOMORPHISM,
        trainer=combo["trainer"],
        dataset=combo["dataset_name"],
        agents=AgentsParameters(
            verifier=GraphIsomorphismAgentParameters(
                num_gnn_layers=combo["verifier_num_layers"],
                activation_function=combo["activation_function"],
                agent_lr_factor=verifier_lr_factor,
                num_transformer_layers=combo["num_transformer_layers"],
                num_heads=combo["num_transformer_heads"],
                num_value_layers=combo["verifier_num_value_layers"],
                d_value=combo["verifier_dim_value_layers"],
                use_manual_architecture=combo["verifier_manual_architecture"],
                use_dual_gnn=combo["use_dual_gnn"],
                body_lr_factor=combo["body_lr_factor"],
                gnn_lr_factor=combo["gnn_lr_factor"],
                include_round_in_decider=combo["include_round_in_decider"],
                use_batch_norm=combo["use_batch_norm"],
                ortho_init=combo["ortho_init"],
                update_schedule=verifier_update_schedule,
            ),
            prover=prover_params,
        ),
        rl=RlTrainerParameters(
            frames_per_batch=combo["frames_per_batch"],
            num_iterations=combo["num_iterations"],
            num_epochs=combo["num_epochs"],
            minibatch_size=combo["minibatch_size"],
            lr=combo["lr"],
            anneal_lr=combo["anneal_lr"],
            max_grad_norm=combo["max_grad_norm"],
            normalize_observations=combo["normalize_observations"],
            use_shared_body=combo["use_shared_body"],
            gamma=combo["gamma"],
            lmbda=combo["lmbda"],
            loss_critic_type=combo["loss_critic_type"],
        ),
        ppo=CommonPpoParameters(
            loss_type=combo["ppo_loss_type"],
            clip_epsilon=combo["clip_epsilon"],
            kl_target=combo["kl_target"],
            kl_beta=combo["kl_beta"],
            kl_decrement=combo["kl_decrement"],
            kl_increment=combo["kl_increment"],
            critic_coef=combo["critic_coef"],
            entropy_eps=combo["entropy_eps"],
            normalize_advantage=combo["normalize_advantage"],
        ),
        spg=SpgParameters(
            variant=combo["spg_variant"],
            stackelberg_sequence=combo["stackelberg_sequence"],
            ihvp_variant=combo["ihvp_variant"],
            ihvp_num_iterations=combo["ihvp_num_iterations"],
            ihvp_rank=combo["ihvp_rank"],
            ihvp_rho=combo["ihvp_rho"],
        ),
        protocol_common=CommonProtocolParameters(
            shared_reward=combo["shared_reward"],
            verifier_terminated_penalty=combo["verifier_terminated_penalty"],
            verifier_no_guess_reward=combo["verifier_no_guess_reward"],
        ),
        pvg_protocol=PvgProtocolParameters(
            min_message_rounds=combo["min_message_rounds"],
            max_message_rounds=combo["max_message_rounds"],
            verifier_first=combo["verifier_first"],
        ),
        pretrain_agents=pretrain_agents,
        d_representation=combo["d_representation"],
        seed=combo["seed"],
    )

    if cmd_args.use_wandb:
        wandb_tags = [cmd_args.tag] if cmd_args.tag != "" else []
    else:
        wandb_tags = []

    # Train and test the agents
    run_experiment(
        params,
        device=device,
        dataset_on_device=cmd_args.dataset_on_device,
        enable_efficient_attention=cmd_args.enable_efficient_attention,
        logger=logger,
        tqdm_func=tqdm_func,
        ignore_cache=cmd_args.ignore_cache,
        use_wandb=cmd_args.use_wandb,
        wandb_project=cmd_args.wandb_project,
        wandb_entity=cmd_args.wandb_entity,
        run_id=run_id,
        wandb_tags=wandb_tags,
    )


def run_id_fn(combo_index: int, cmd_args: Namespace):
    return f"ppo_gi_{cmd_args.run_infix}_{combo_index}"


def run_preparer_fn(combo: dict, cmd_args: Namespace):
    params = Parameters(
        scenario=ScenarioType.GRAPH_ISOMORPHISM,
        trainer=TrainerType.VANILLA_PPO,
        dataset=combo["dataset_name"],
    )
    prepare_experiment(params=params, ignore_cache=cmd_args.ignore_cache)


if __name__ == "__main__":
    if MULTIPROCESS:
        experiment_class = MultiprocessHyperparameterExperiment
        extra_args = dict(default_num_workers=4)
    else:
        experiment_class = SequentialHyperparameterExperiment
        extra_args = dict()

    experiment = experiment_class(
        param_grid=param_grid,
        experiment_fn=experiment_fn,
        run_id_fn=run_id_fn,
        run_preparer_fn=run_preparer_fn,
        experiment_name="PPO_GI",
        **extra_args,
    )

    experiment.parser.add_argument(
        "--no-dataset-on-device",
        action="store_false",
        dest="dataset_on_device",
        default=True,
        help="Don't store the whole dataset on the device.",
    )

    experiment.parser.add_argument(
        "--enable-efficient-attention",
        action="store_true",
        default=False,
        help="Enable efficient attention scaled dot product backend (may be buggy).",
    )

    experiment.run()<|MERGE_RESOLUTION|>--- conflicted
+++ resolved
@@ -94,18 +94,14 @@
     verifier_terminated_penalty=[-1.0],
     verifier_no_guess_reward=[0.0],
     normalize_advantage=[True],
-<<<<<<< HEAD
     normalize_message_history=[True, False],
-=======
-    normalize_observations=[True],
->>>>>>> 83bd3308
     min_message_rounds=[2],
     max_message_rounds=[3],
     verifier_first=[True],
     # update_spec can be `None` or `(num_verifier_iterations, num_prover_iterations)`
     update_spec=[(15, 35)],
     # seed=[8144, 820, 4173, 3992],
-    seed=[8144]
+    seed=[8144],
 )
 
 
