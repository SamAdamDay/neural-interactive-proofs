--- conflicted
+++ resolved
@@ -810,13 +810,10 @@
     lr: float = 0.003
     anneal_lr: bool = False
     max_grad_norm: float = 1.0
-<<<<<<< HEAD
     loss_critic_type: str = "smooth_l1"
     clip_value: Optional[float | bool] = False
-=======
     normalize_observations: bool = True
     num_normalization_steps: int = 1000
->>>>>>> 83bd3308
 
     # Reinforcement learning
     gamma: float = 0.9
