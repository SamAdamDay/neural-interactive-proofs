--- conflicted
+++ resolved
@@ -581,24 +581,15 @@
         mlp_layers = []
 
         # The layers of the MLP
-<<<<<<< HEAD
         updated_d_in = d_in
         if include_round:
             updated_d_in += self.params.max_message_rounds + 1
         mlp_layers.append(Linear(updated_d_in, d_hidden))
-        mlp_layers.append(ReLU(inplace=True))
+        mlp_layers.append(self.activation_function())
         for _ in range(num_layers - 2):
             mlp_layers.append(Linear(d_hidden, d_hidden))
-            mlp_layers.append(ReLU(inplace=True))
+            mlp_layers.append(self.activation_function())
         mlp_layers.append(Linear(d_hidden, d_out))
-=======
-        layers.append(Linear(d_in, d_hidden))
-        layers.append(self.activation_function())
-        for _ in range(num_layers - 2):
-            layers.append(Linear(d_hidden, d_hidden))
-            layers.append(self.activation_function())
-        layers.append(Linear(d_hidden, d_out))
->>>>>>> cf5fd228
 
         # Squeeze the output dimension if necessary
         if squeeze:
