--- conflicted
+++ resolved
@@ -614,11 +614,6 @@
 
 def create_empty_dataset():
 
-<<<<<<< HEAD
-def create_empty_dataset():
-
-=======
->>>>>>> 6f437898
     return datasets.Dataset.from_dict(
                 {
                     k: []
@@ -673,11 +668,7 @@
 
     split = ["train", "test"] if config.split is None else [config.split]
 
-<<<<<<< HEAD
     # Load existing data
-=======
-    # Load original data
->>>>>>> 6f437898
     data = datasets.load_dataset("codeparrot/apps", trust_remote_code=True)
     buggy_data = load_buggy_data(config, split)
 
@@ -817,10 +808,7 @@
                     # buggy_data.to_json(os.path.join(config.local_dir, s, f"{d}.jsonl"))
                     buggy_data = load_buggy_data(config, split)
                     combined_buggy_data = datasets.concatenate_datasets([buggy_data, new_data])
-<<<<<<< HEAD
-=======
                     new_data = create_empty_dataset()
->>>>>>> 6f437898
                     combined_buggy_data.save_to_disk(
                         os.path.join(config.local_dir, "code_validation.data")
                     )
