--- conflicted
+++ resolved
@@ -728,17 +728,10 @@
         if include_round:
             updated_d_in += self.params.max_message_rounds + 1
         mlp_layers.append(Linear(updated_d_in, d_hidden))
-<<<<<<< HEAD
-        mlp_layers.append(ReLU(inplace=True))
-        for _ in range(num_layers - 2):
-            mlp_layers.append(Linear(d_hidden, d_hidden))
-            mlp_layers.append(ReLU(inplace=True))
-=======
         mlp_layers.append(self.activation_function())
         for _ in range(num_layers - 2):
             mlp_layers.append(Linear(d_hidden, d_hidden))
             mlp_layers.append(self.activation_function())
->>>>>>> cf5fd228
         mlp_layers.append(Linear(d_hidden, d_out))
 
         # Squeeze the output dimension if necessary
@@ -762,7 +755,6 @@
                 out_keys=("graph_level_mlp_input",),
             )
         )
-<<<<<<< HEAD
 
         if include_round:
             # Add the round number as an input to the MLP
@@ -783,28 +775,6 @@
 
         td_sequential_layers.append(mlp)
 
-=======
-
-        if include_round:
-            # Add the round number as an input to the MLP
-            td_sequential_layers.append(
-                TensorDictModule(
-                    OneHot(num_classes=self.params.max_message_rounds + 1),
-                    in_keys=("round"),
-                    out_keys=("round_one_hot",),
-                )
-            )
-            td_sequential_layers.append(
-                TensorDictCat(
-                    in_keys=("graph_level_mlp_input", "round_one_hot"),
-                    out_key="graph_level_mlp_input",
-                    dim=-1,
-                ),
-            )
-
-        td_sequential_layers.append(mlp)
-
->>>>>>> cf5fd228
         return TensorDictSequential(*td_sequential_layers).to(self.device)
 
     def _build_decider(
@@ -1128,11 +1098,7 @@
 
     @property
     def in_keys(self):
-<<<<<<< HEAD
         if self._agent_params.include_round_in_value:
-=======
-        if self.decider is not None and self._agent_params.include_round_in_value:
->>>>>>> cf5fd228
             return ("graph_level_repr", "round")
         else:
             return "graph_level_repr"
