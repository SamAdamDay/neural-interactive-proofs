"""Parameters for the interaction protocols."""

from abc import ABC
from dataclasses import dataclass
from typing import Optional

from pvg.parameters.base import SubParameters, register_parameter_class
from pvg.parameters.types import Guess, MinMessageRoundsSchedulerType


@register_parameter_class
@dataclass
class CommonProtocolParameters(SubParameters):
    """Common additional parameters for the interaction protocol.

    Parameters
    ----------
    verifier_first : bool
        Whether the verifier goes first in the protocol.
    prover_reward : float
        The reward given to the prover when the verifier guesses "accept".
    verifier_reward : float
        The reward given to the verifier when it guesses correctly.
    verifier_incorrect_penalty : float
        The penalty given to the verifier when it guesses incorrectly.
    verifier_terminated_penalty : float
        The reward given to the verifier if the episode terminates before it guesses.
    verifier_no_guess_reward : float
        The reward given to the verifier if it does not make a guess in a round.
    shared_reward : bool
        Whether to use a shared reward function, where the prover gets the same reward
        as the verifier. This overrides `prover_reward`.
    force_guess: Guess, optional
        The guess to force the verifier to make. If not provided, the verifier makes a
        guess using its policy.
    zero_knowledge: bool
        Whether to use a zero-knowledge version of the protocol.
    """

    verifier_first: bool = True

    prover_reward: float = 1.0
    verifier_reward: float = 1.0
    verifier_incorrect_penalty: float = -1.0
    verifier_terminated_penalty: float = -1.0
    verifier_no_guess_reward: float = 0.0
    shared_reward: bool = False

    force_guess: Optional[Guess] = None

    zero_knowledge: bool = False


@dataclass
class LongProtocolParameters(SubParameters, ABC):
    """Additional parameters for interaction protocols with multiple rounds.

    Parameters
    ----------
    max_message_rounds : int
        The maximum number of rounds of the game. Each round corresponds to one move by
        one or more agents.
    min_message_rounds : int
        The minimum number of rounds of messages. Before this point, the verifier's
        guesses are not registered.
    min_message_rounds_scheduler : MinMessageRoundsScheduler
        The scheduler to use for the minimum number of message rounds, allowing it to
        change over time. TODO: not currently implemented.
    """

    max_message_rounds: int = 8
    min_message_rounds: int = 0
    min_message_rounds_scheduler: MinMessageRoundsSchedulerType = (
        MinMessageRoundsSchedulerType.CONSTANT
    )

    def __post_init__(self):
        super().__post_init__()

        # Convert the scheduler to an enum type
        if not isinstance(
            self.min_message_rounds_scheduler, MinMessageRoundsSchedulerType
        ):
            self.min_message_rounds_scheduler = MinMessageRoundsSchedulerType[
                self.min_message_rounds_scheduler.upper()
            ]


@register_parameter_class
@dataclass
class PvgProtocolParameters(LongProtocolParameters):
    """Additional parameters for the PVG interaction protocol.

    Parameters
    ----------
    max_message_rounds : int
        The maximum number of rounds of the game. Each round corresponds to one move by
        one or more agents.
    min_message_rounds : int
        The minimum number of rounds of messages. Before this point, the verifier's
        guesses are not registered.
    min_message_rounds_scheduler : MinMessageRoundsScheduler
        The scheduler to use for the minimum number of message rounds, allowing it to
        change over time. TODO: not currently implemented.
    """


@register_parameter_class
@dataclass
class DebateProtocolParameters(LongProtocolParameters):
    """Additional parameters for the debate interaction protocol.

    Parameters
    ----------
    sequential : bool
        Whether the provers send messages one after the other, or both simultaneously.
    prover0_first : bool
        When the provers send messages sequentially, whether prover 0 goes first.
    max_message_rounds : int
        The maximum number of rounds of the game. Each round corresponds to one move by
        one or more agents.
    min_message_rounds : int
        The minimum number of rounds of messages. Before this point, the verifier's
        guesses are not registered.
    min_message_rounds_scheduler : MinMessageRoundsScheduler
        The scheduler to use for the minimum number of message rounds, allowing it to
        change over time. TODO: not currently implemented.
    """

    sequential: bool = False
    prover0_first: bool = True


<<<<<<< HEAD
=======
@register_parameter_class
>>>>>>> fc2d0d18
@dataclass
class MnipProtocolParameters(LongProtocolParameters):
    """Additional parameters for the Mnip interaction protocol.

    Parameters
    ----------
    sequential : bool
        Whether the provers send messages one after the other, or both simultaneously.
    prover0_first : bool
        When the provers send messages sequentially, whether prover 0 goes first.
    max_message_rounds : int
        The maximum number of rounds of the game. Each round corresponds to one move by
        one or more agents.
    min_message_rounds : int
        The minimum number of rounds of messages. Before this point, the verifier's
        guesses are not registered.
    min_message_rounds_scheduler : MinMessageRoundsScheduler
        The scheduler to use for the minimum number of message rounds, allowing it to
        change over time. TODO: not currently implemented.
    """

    sequential: bool = False
<<<<<<< HEAD
    prover0_first: bool = True


@dataclass
class ZkProtocolParameters(LongProtocolParameters):
    """Additional parameters for the debate interaction protocol.

    Parameters
    ----------
    simulator_reward_coefficient : float
        The coefficient to multiply the logit closeness by to get the simulator reward.
    """

    simulator_reward_coefficient: float = 1.0
    aux_prover_reward_coefficient: float = 1.0  # We may want to change this eventually
=======
    prover0_first: bool = True
>>>>>>> fc2d0d18
<|MERGE_RESOLUTION|>--- conflicted
+++ resolved
@@ -131,10 +131,7 @@
     prover0_first: bool = True
 
 
-<<<<<<< HEAD
-=======
 @register_parameter_class
->>>>>>> fc2d0d18
 @dataclass
 class MnipProtocolParameters(LongProtocolParameters):
     """Additional parameters for the Mnip interaction protocol.
@@ -157,7 +154,6 @@
     """
 
     sequential: bool = False
-<<<<<<< HEAD
     prover0_first: bool = True
 
 
@@ -172,7 +168,4 @@
     """
 
     simulator_reward_coefficient: float = 1.0
-    aux_prover_reward_coefficient: float = 1.0  # We may want to change this eventually
-=======
-    prover0_first: bool = True
->>>>>>> fc2d0d18
+    aux_prover_reward_coefficient: float = 1.0  # We may want to change this eventually