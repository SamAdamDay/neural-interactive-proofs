--- conflicted
+++ resolved
@@ -57,11 +57,7 @@
         self.settings = settings
 
         # Create a random number generator
-<<<<<<< HEAD
         self.rng = torch.Generator()
-=======
-        self.rng = torch.Generator(device=settings.device)
->>>>>>> ac00b8cf
 
         # Load the dataset
         self.dataset = self._dataset_class(params, settings)
