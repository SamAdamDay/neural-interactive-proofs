--- conflicted
+++ resolved
@@ -29,11 +29,16 @@
 import wandb
 
 from wandb import AlertLevel as WandbAlertLevel
+import wandb
+
+from wandb import AlertLevel as WandbAlertLevel
 from tqdm import tqdm
 
 from tqdm_multiprocess.logger import setup_logger_tqdm
 from tqdm_multiprocess import TqdmMultiProcessPool
 from tqdm_multiprocess.std import init_worker
+
+from pvg.constants import WANDB_ENTITY, WANDB_PROJECT
 
 from pvg.constants import WANDB_ENTITY, WANDB_PROJECT
 
@@ -191,11 +196,7 @@
         self.parser.add_argument(
             "--ignore-cache",
             action="store_true",
-<<<<<<< HEAD
             help="Ignore the dataset and model cache and rebuild from scratch.",
-=======
-            help="Ignore the cache and rebuild the dataset from the raw data",
->>>>>>> 491dca97
         )
 
         # Create a logging formatter
@@ -228,6 +229,18 @@
 
         # Run the experiment
         self._run(cmd_args, base_logger)
+
+        # Send a W&B alert to say the experiment is finished
+        if cmd_args.use_wandb:
+            plain_run_id = self.run_id_fn(9999, cmd_args)
+            wandb.alert(
+                title=f"{plain_run_id} finished",
+                text=(
+                    f"This hyperparameter experiment for {self.experiment_name}"
+                    f" has finished."
+                ),
+                level=WandbAlertLevel.INFO,
+            )
 
         # Send a W&B alert to say the experiment is finished
         if cmd_args.use_wandb:
