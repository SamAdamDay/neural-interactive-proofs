--- conflicted
+++ resolved
@@ -318,13 +318,6 @@
                             loss_outputs[key] = 0
                         loss_outputs[key] += val.mean().item()
 
-<<<<<<< HEAD
-                    # Correct for the fact that the critic loss has already been scaled
-                    # using the critic coefficient for the overall loss
-                    loss_outputs["loss_critic"] /= loss_module.critic_coef.item()
-
-=======
->>>>>>> 46eaa33e
                     # Only perform the optimization step if the loss values require
                     # gradients. This can be false for example if all agents are frozen
                     if loss_vals.requires_grad:
