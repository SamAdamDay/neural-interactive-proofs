from sklearn.model_selection import ParameterGrid

from pvg import (
    Parameters,
    AgentsParameters,
    GraphIsomorphismAgentParameters,
    ImageClassificationAgentParameters,
    SoloAgentParameters,
    CommonPpoParameters,
    SpgParameters,
    SpgVariant,  # TODO Ideally combine this with SpgParameters
    ScenarioType,
    TrainerType,
    InteractionProtocolType,
    run_experiment,
    prepare_experiment,
)
from pvg.parameters import AGENT_NAMES
from pvg.utils.output import DummyTqdm


def test_prepare_run_experiment():
    """Test preparing and running experiments with very basic parameters.

    Tests all combinations of:
    - Scenario type
    - Trainer type
    - Whether the agents are random
    - Whether to pretrain the agents
    """

    # Very basic agent parameters for each scenario
    agent_params_dict = {
        ScenarioType.GRAPH_ISOMORPHISM: GraphIsomorphismAgentParameters(
            num_gnn_layers=1,
            d_gnn=1,
            d_gin_mlp=1,
            num_heads=2,
            num_transformer_layers=1,
            d_transformer=2,
            d_transformer_mlp=1,
            d_node_selector=1,
            num_node_selector_layers=1,
            d_decider=1,
            num_decider_layers=1,
            d_value=1,
            num_value_layers=1,
            normalize_message_history=True,
        ),
        ScenarioType.IMAGE_CLASSIFICATION: ImageClassificationAgentParameters(
            num_convs_per_group=1,
            d_latent_pixel_selector=1,
            num_latent_pixel_selector_layers=1,
            d_decider=1,
            num_decider_layers=1,
            d_value=1,
            num_value_layers=1,
            normalize_message_history=True,
        ),
    }

    # Very basic parameters for each trainer
    common_ppo_params = CommonPpoParameters(
        num_iterations=2,
        num_epochs=1,
        minibatch_size=1,
        frames_per_batch=8,
    )
    trainer_params = {
        TrainerType.SOLO_AGENT: SoloAgentParameters(
            num_epochs=1,
            batch_size=1,
<<<<<<< HEAD
        ),
        TrainerType.VANILLA_PPO: None,
        TrainerType.SPG: SpgParameters(
            variant=SpgVariant.PSOS,
=======
>>>>>>> 0c94aef7
        ),
        TrainerType.VANILLA_PPO: None,
        TrainerType.SPG: SpgParameters(),
    }

    param_specs = [
        # Test combinations of scenario, random provers, and pretraining
        {
            "scenario": [
                ScenarioType.GRAPH_ISOMORPHISM,
                ScenarioType.IMAGE_CLASSIFICATION,
            ],
            "trainer": [TrainerType.VANILLA_PPO],
            "protocol": [InteractionProtocolType.PVG],
<<<<<<< HEAD
=======
            "spg_variant": [SpgVariant.SPG],
>>>>>>> 0c94aef7
            "is_random": [True, False],
            "pretrain_agents": [True, False],
            "manual_architecture": [None],
        },
<<<<<<< HEAD
        # Test the other trainers
=======
        # Test the other solo agent trainer
>>>>>>> 0c94aef7
        {
            "scenario": [ScenarioType.GRAPH_ISOMORPHISM],
            "trainer": [TrainerType.SPG, TrainerType.SOLO_AGENT],
            "protocol": [InteractionProtocolType.PVG],
<<<<<<< HEAD
=======
            "spg_variant": [SpgVariant.SPG],
>>>>>>> 0c94aef7
            "is_random": [False],
            "pretrain_agents": [False],
            "manual_architecture": [None],
        },
<<<<<<< HEAD
        # Test the other protocols
        {
            "scenario": [ScenarioType.GRAPH_ISOMORPHISM],
=======
        # Test the SPG trainer with different variants
        {
            "scenario": [ScenarioType.GRAPH_ISOMORPHISM],
            "trainer": [TrainerType.SPG],
            "protocol": [InteractionProtocolType.PVG],
            "spg_variant": [
                SpgVariant.SPG,
                SpgVariant.PSPG,
                SpgVariant.LOLA,
                SpgVariant.POLA,
                SpgVariant.PSOS,
                SpgVariant.SOS,
            ],
            "is_random": [False],
            "pretrain_agents": [False],
            "manual_architecture": [None],
        },
        # Test the other protocols
        {
            "scenario": [ScenarioType.GRAPH_ISOMORPHISM],
>>>>>>> 0c94aef7
            "trainer": [TrainerType.VANILLA_PPO],
            "protocol": [
                InteractionProtocolType.DEBATE,
                InteractionProtocolType.ABSTRACT_DECISION_PROBLEM,
                InteractionProtocolType.MERLIN_ARTHUR,
            ],
<<<<<<< HEAD
=======
            "spg_variant": [SpgVariant.SPG],
>>>>>>> 0c94aef7
            "is_random": [True],
            "pretrain_agents": [False],
            "manual_architecture": [None],
        },
        # Test manual architectures
        {
            "scenario": [ScenarioType.GRAPH_ISOMORPHISM],
            "trainer": [TrainerType.VANILLA_PPO],
            "protocol": [InteractionProtocolType.PVG],
<<<<<<< HEAD
=======
            "spg_variant": [SpgVariant.SPG],
>>>>>>> 0c94aef7
            "is_random": [False],
            "pretrain_agents": [False],
            "manual_architecture": [("prover",), ("verifier",), ("prover", "verifier")],
        },
    ]

    for param_spec in ParameterGrid(param_specs):
        scenario_type = param_spec["scenario"]
        trainer_type = param_spec["trainer"]
        protocol_type = param_spec["protocol"]
        is_random = param_spec["is_random"]
        pretrain_agents = param_spec["pretrain_agents"]
        manual_architecture = param_spec["manual_architecture"]

        # Construct the agent parameters
        agents_param = {}
        for agent_name in AGENT_NAMES[protocol_type]:
            if is_random and agent_name != "verifier":
                agents_param[agent_name] = {"is_random": True}
            else:
                agents_param[agent_name] = agent_params_dict[scenario_type]
        if manual_architecture is not None:
            for agent_name in manual_architecture:
                agents_param[agent_name].use_manual_architecture = True

        # Construct the trainer parameters
        trainer_param = trainer_params[trainer_type]
<<<<<<< HEAD
=======
        if trainer_type == TrainerType.SPG:
            trainer_param.variant = param_spec["spg_variant"]
>>>>>>> 0c94aef7

        # Construct the parameters
        params = Parameters(
            **{
                "scenario": scenario_type,
                "trainer": trainer_type,
                "dataset": "test",
                "interaction_protocol": protocol_type,
                "agents": agents_param,
                "pretrain_agents": pretrain_agents,
                "ppo": common_ppo_params,
                str(trainer_type): trainer_param,
                "d_representation": 1,
            }
        )

        # Prepare the experiment
        prepare_experiment(params=params, test_run=True, ignore_cache=True)

        # Run the experiment in test mode
        run_experiment(params, tqdm_func=DummyTqdm, test_run=True, ignore_cache=True)


test_prepare_run_experiment()<|MERGE_RESOLUTION|>--- conflicted
+++ resolved
@@ -70,13 +70,6 @@
         TrainerType.SOLO_AGENT: SoloAgentParameters(
             num_epochs=1,
             batch_size=1,
-<<<<<<< HEAD
-        ),
-        TrainerType.VANILLA_PPO: None,
-        TrainerType.SPG: SpgParameters(
-            variant=SpgVariant.PSOS,
-=======
->>>>>>> 0c94aef7
         ),
         TrainerType.VANILLA_PPO: None,
         TrainerType.SPG: SpgParameters(),
@@ -91,36 +84,21 @@
             ],
             "trainer": [TrainerType.VANILLA_PPO],
             "protocol": [InteractionProtocolType.PVG],
-<<<<<<< HEAD
-=======
             "spg_variant": [SpgVariant.SPG],
->>>>>>> 0c94aef7
             "is_random": [True, False],
             "pretrain_agents": [True, False],
             "manual_architecture": [None],
         },
-<<<<<<< HEAD
-        # Test the other trainers
-=======
         # Test the other solo agent trainer
->>>>>>> 0c94aef7
         {
             "scenario": [ScenarioType.GRAPH_ISOMORPHISM],
             "trainer": [TrainerType.SPG, TrainerType.SOLO_AGENT],
             "protocol": [InteractionProtocolType.PVG],
-<<<<<<< HEAD
-=======
             "spg_variant": [SpgVariant.SPG],
->>>>>>> 0c94aef7
             "is_random": [False],
             "pretrain_agents": [False],
             "manual_architecture": [None],
         },
-<<<<<<< HEAD
-        # Test the other protocols
-        {
-            "scenario": [ScenarioType.GRAPH_ISOMORPHISM],
-=======
         # Test the SPG trainer with different variants
         {
             "scenario": [ScenarioType.GRAPH_ISOMORPHISM],
@@ -141,17 +119,13 @@
         # Test the other protocols
         {
             "scenario": [ScenarioType.GRAPH_ISOMORPHISM],
->>>>>>> 0c94aef7
             "trainer": [TrainerType.VANILLA_PPO],
             "protocol": [
                 InteractionProtocolType.DEBATE,
                 InteractionProtocolType.ABSTRACT_DECISION_PROBLEM,
                 InteractionProtocolType.MERLIN_ARTHUR,
             ],
-<<<<<<< HEAD
-=======
             "spg_variant": [SpgVariant.SPG],
->>>>>>> 0c94aef7
             "is_random": [True],
             "pretrain_agents": [False],
             "manual_architecture": [None],
@@ -161,10 +135,7 @@
             "scenario": [ScenarioType.GRAPH_ISOMORPHISM],
             "trainer": [TrainerType.VANILLA_PPO],
             "protocol": [InteractionProtocolType.PVG],
-<<<<<<< HEAD
-=======
             "spg_variant": [SpgVariant.SPG],
->>>>>>> 0c94aef7
             "is_random": [False],
             "pretrain_agents": [False],
             "manual_architecture": [("prover",), ("verifier",), ("prover", "verifier")],
@@ -192,11 +163,8 @@
 
         # Construct the trainer parameters
         trainer_param = trainer_params[trainer_type]
-<<<<<<< HEAD
-=======
         if trainer_type == TrainerType.SPG:
             trainer_param.variant = param_spec["spg_variant"]
->>>>>>> 0c94aef7
 
         # Construct the parameters
         params = Parameters(
