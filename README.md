--- conflicted
+++ resolved
@@ -101,39 +101,6 @@
 
 ## Citation
 
-<<<<<<< HEAD
-A docker file is available which allows for iterative development and running
-experiments. To build a new image and use it, follow the proceeding steps.
-
-1. Create GitHub personal access token (PAT). Ideally use a fine-grained one which has access
-   only to the contents of this repository.
-
-2. Create a [Weights & Biases](https://wandb.ai) account and generate an [API
-   key](https://wandb.ai/settings#dangerzone)
-
-3. Build the image using the following command:
-
-```
-docker build -t DOCKER_USER/DOCKER_REPO:DOCKER_TAG --target default --secret id=my_env,src=.env --build-arg CACHE_BUST=`git rev-parse main` .
-```
-
-replacing `DOCKER_USER` with your Docker Hub username, and `DOCKER_REPO` and
-`DOCKER_TAG` suitable Docker repository and tag names (e.g. 'neural-interactive-proofs/default').
-
-Alternatively, you can build an image with all of the datasets already downloaded. This
-will result in a much larger image, but can make the process of spinning up and running
-a new instance faster overall, if using a large dataset. To do this, use the 'datasets'
-target as follows:
-
-```
-docker build -t DOCKER_USER/DOCKER_REPO:DOCKER_TAG --target datasets --secret id=my_env,src=.env --build-arg CACHE_BUST=`git rev-parse main` .
-```
-
-4. Push the image to the Docker Hub, ready for use:
-
-```
-docker push DOCKER_USER/DOCKER_REPO:DOCKER_TAG
-=======
 ```bibtex
 @inproceedings{neural_interactive_proofs,
     author = {Lewis Hammond and Sam Adam-Day},
@@ -144,5 +111,4 @@
     archivePrefix={arXiv},
     primaryClass={cs.AI},
 }
->>>>>>> 9c0eeb72
 ```